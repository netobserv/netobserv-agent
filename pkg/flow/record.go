package flow

import (
	"encoding/binary"
	"fmt"
	"io"
	"net"
	"time"

	"github.com/netobserv/netobserv-ebpf-agent/pkg/ebpf"
)

// Values according to field 61 in https://www.iana.org/assignments/ipfix/ipfix.xhtml
const (
	DirectionIngress = uint8(0)
	DirectionEgress  = uint8(1)
)
const MacLen = 6

// IPv6Type value as defined in IEEE 802: https://www.iana.org/assignments/ieee-802-numbers/ieee-802-numbers.xhtml
const IPv6Type = 0x86DD

type HumanBytes uint64
type MacAddr [MacLen]uint8
type Direction uint8

// IPAddr encodes v4 and v6 IPs with a fixed length.
// IPv4 addresses are encoded as IPv6 addresses with prefix ::ffff/96
// as described in https://datatracker.ietf.org/doc/html/rfc4038#section-4.2
// (same behavior as Go's net.IP type)
type IPAddr [net.IPv6len]uint8

// record structure as parsed from eBPF
type RawRecord ebpf.BpfFlowRecordT

// Record contains accumulated metrics from a flow
type Record struct {
	RawRecord
	// TODO: redundant field from RecordMetrics. Reorganize structs
	TimeFlowStart time.Time
	TimeFlowEnd   time.Time
	Interface     string
	// Duplicate tells whether this flow has another duplicate so it has to be excluded from
	// any metrics' aggregation (e.g. bytes/second rates between two pods).
	// The reason for this field is that the same flow can be observed from multiple interfaces,
	// so the agent needs to choose only a view of the same flow and mark the others as
	// "exclude from aggregation". Otherwise rates, sums, etc... values would be multiplied by the
	// number of interfaces this flow is observed from.
	Duplicate bool

	// AgentIP provides information about the source of the flow (the Agent that traced it)
	AgentIP net.IP
	// Calculated RTT which is set when record is created by calling NewRecord
	TimeFlowRtt time.Duration
}

func NewRecord(
	key ebpf.BpfFlowId,
	metrics ebpf.BpfFlowMetrics,
	currentTime time.Time,
	monotonicCurrentTime uint64,
) *Record {
	startDelta := time.Duration(monotonicCurrentTime - metrics.StartMonoTimeTs)
	endDelta := time.Duration(monotonicCurrentTime - metrics.EndMonoTimeTs)
	rttDelta := time.Duration(metrics.FlowRtt)

	return &Record{
		RawRecord: RawRecord{
			Id:      key,
			Metrics: metrics,
		},
		TimeFlowStart: currentTime.Add(-startDelta),
		TimeFlowEnd:   currentTime.Add(-endDelta),
		TimeFlowRtt:   rttDelta,
	}
}

<<<<<<< HEAD
func Accumulate(r *ebpf.BpfFlowMetrics, src *ebpf.BpfFlowMetrics) {
	// time == 0 if the value has not been yet set
	if r.StartMonoTimeTs == 0 || r.StartMonoTimeTs > src.StartMonoTimeTs {
		r.StartMonoTimeTs = src.StartMonoTimeTs
	}
	if r.EndMonoTimeTs == 0 || r.EndMonoTimeTs < src.EndMonoTimeTs {
		r.EndMonoTimeTs = src.EndMonoTimeTs
	}
	if r.FlowRtt == 0 && src.FlowRtt != 0 {
		r.FlowRtt = src.FlowRtt
	}

	r.Bytes += src.Bytes
	r.Packets += src.Packets
	r.Flags |= src.Flags
}

=======
>>>>>>> 5680c551
// IP returns the net.IP equivalent object
func IP(ia IPAddr) net.IP {
	return ia[:]
}

// IntEncodeV4 encodes an IPv4 address as an integer (in network encoding, big endian).
// It assumes that the passed IP is already IPv4. Otherwise it would just encode the
// last 4 bytes of an IPv6 address
func IntEncodeV4(ia [net.IPv6len]uint8) uint32 {
	return binary.BigEndian.Uint32(ia[net.IPv6len-net.IPv4len : net.IPv6len])
}

func (ia *IPAddr) MarshalJSON() ([]byte, error) {
	return []byte(`"` + IP(*ia).String() + `"`), nil
}

func (m *MacAddr) String() string {
	return fmt.Sprintf("%02x:%02x:%02x:%02x:%02x:%02x", m[0], m[1], m[2], m[3], m[4], m[5])
}

func (m *MacAddr) MarshalJSON() ([]byte, error) {
	return []byte("\"" + m.String() + "\""), nil
}

// ReadFrom reads a Record from a binary source, in LittleEndian order
func ReadFrom(reader io.Reader) (*RawRecord, error) {
	var fr RawRecord
	err := binary.Read(reader, binary.LittleEndian, &fr)
	return &fr, err
}<|MERGE_RESOLUTION|>--- conflicted
+++ resolved
@@ -75,26 +75,6 @@
 	}
 }
 
-<<<<<<< HEAD
-func Accumulate(r *ebpf.BpfFlowMetrics, src *ebpf.BpfFlowMetrics) {
-	// time == 0 if the value has not been yet set
-	if r.StartMonoTimeTs == 0 || r.StartMonoTimeTs > src.StartMonoTimeTs {
-		r.StartMonoTimeTs = src.StartMonoTimeTs
-	}
-	if r.EndMonoTimeTs == 0 || r.EndMonoTimeTs < src.EndMonoTimeTs {
-		r.EndMonoTimeTs = src.EndMonoTimeTs
-	}
-	if r.FlowRtt == 0 && src.FlowRtt != 0 {
-		r.FlowRtt = src.FlowRtt
-	}
-
-	r.Bytes += src.Bytes
-	r.Packets += src.Packets
-	r.Flags |= src.Flags
-}
-
-=======
->>>>>>> 5680c551
 // IP returns the net.IP equivalent object
 func IP(ia IPAddr) net.IP {
 	return ia[:]
