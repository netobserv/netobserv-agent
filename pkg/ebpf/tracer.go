package ebpf

import (
	"bytes"
	"context"
	"errors"
	"fmt"
	"io"
	"io/fs"
	"runtime"
	"strings"
	"time"

	"github.com/cilium/ebpf"
	"github.com/cilium/ebpf/ringbuf"
	"github.com/gavv/monotime"
	"github.com/netobserv/netobserv-ebpf-agent/pkg/flow"
	"github.com/sirupsen/logrus"
	"github.com/vishvananda/netlink"
	"golang.org/x/sys/unix"
)

// $BPF_CLANG and $BPF_CFLAGS are set by the Makefile.
//go:generate bpf2go -cc $BPF_CLANG -cflags $BPF_CFLAGS bpf ../../bpf/flows.c -- -I../../bpf/headers

const (
	qdiscType = "clsact"
	// constants defined in flows.c as "volatile const"
	constSampling = "sampling"
)

const TCPFinFlag = 0x1
const TCPRstFlag = 0x10
const CollisionFlag = 0x100

const INGRESS = 0x0
const EGRESS = 0x1

var log = logrus.WithField("component", "ebpf.FlowTracer")

// Reference Timestamps to calculate actual flow start and end time
var realStartTime time.Time
var monoStartTime flow.Timestamp

// FlowTracer reads and forwards the Flows from the Transmission Control, for a given interface.
type FlowTracer struct {
	interfaceName string
	sampling      uint32
	objects       bpfObjects
	qdisc         *netlink.GenericQdisc
	egressFilter  *netlink.BpfFilter
	ingressFilter *netlink.BpfFilter
	flows         *ringbuf.Reader
}

type recordKey struct {
	Protocol  uint16 `json:"Etype"`
	Direction uint8  `json:"FlowDirection"`
	DataLink  flow.DataLink
	Network   flow.Network
	Transport flow.Transport
}

type recordValue struct {
	recordKey
	Packets       uint32
	Bytes         uint64
	FlowStartTime flow.Timestamp
	FlowEndTime   flow.Timestamp
	Flags         uint32
	// Flow ID Signature to verify
}

var resetMapValues []recordValue

var totalCollisions = 0
var ebpfCollisions = 0

// NewFlowTracer fo a given interface type
func NewFlowTracer(iface string, sampling uint32) *FlowTracer {
	log.WithField("iface", iface).Debug("Instantiating flow tracer")
	return &FlowTracer{
		interfaceName: iface,
		sampling:      sampling,
	}
}

// Register and links the eBPF tracer into the system. The program should invoke Unregister
// before exiting.
func (m *FlowTracer) Register() error {
	ilog := log.WithField("iface", m.interfaceName)
	// Load pre-compiled programs and maps into the kernel, and rewrites the configuration
	spec, err := loadBpf()
	if err != nil {
		return fmt.Errorf("loading BPF data: %w", err)
	}
	if err := spec.RewriteConstants(map[string]interface{}{
		constSampling: m.sampling,
	}); err != nil {
		return fmt.Errorf("rewriting BPF constants definition: %w", err)
	}
	if err := spec.LoadAndAssign(&m.objects, nil); err != nil {
		return fmt.Errorf("loading and assigning BPF objects: %w", err)
	}
	ipvlan, err := netlink.LinkByName(m.interfaceName)
	if err != nil {
		return fmt.Errorf("failed to lookup ipvlan device %q: %w", m.interfaceName, err)
	}
	qdiscAttrs := netlink.QdiscAttrs{
		LinkIndex: ipvlan.Attrs().Index,
		Handle:    netlink.MakeHandle(0xffff, 0),
		Parent:    netlink.HANDLE_CLSACT,
	}
	m.qdisc = &netlink.GenericQdisc{
		QdiscAttrs: qdiscAttrs,
		QdiscType:  qdiscType,
	}
	if err := netlink.QdiscDel(m.qdisc); err == nil {
		ilog.Warn("qdisc clsact already existed. Deleted it")
	}
	if err := netlink.QdiscAdd(m.qdisc); err != nil {
		if errors.Is(err, fs.ErrExist) {
			ilog.WithError(err).Warn("qdisc clsact already exists. Ignoring")
		} else {
			m.qdisc = nil
			return fmt.Errorf("failed to create clsact qdisc on %q: %T %w", m.interfaceName, err, err)
		}
	}
	// Fetch events on egress
	egressAttrs := netlink.FilterAttrs{
		LinkIndex: ipvlan.Attrs().Index,
		Parent:    netlink.HANDLE_MIN_EGRESS,
		Handle:    netlink.MakeHandle(0, 1),
		Protocol:  3,
		Priority:  1,
	}
	m.egressFilter = &netlink.BpfFilter{
		FilterAttrs:  egressAttrs,
		Fd:           m.objects.EgressFlowParse.FD(),
		Name:         "tc/egress_flow_parse",
		DirectAction: true,
	}
	if err := netlink.FilterDel(m.egressFilter); err == nil {
		ilog.Warn("egress filter already existed. Deleted it")
	}
	if err = netlink.FilterAdd(m.egressFilter); err != nil {
		if errors.Is(err, fs.ErrExist) {
			ilog.WithError(err).Warn("egress filter already exists. Ignoring")
		} else {
			return fmt.Errorf("failed to create egress filter: %w", err)
		}
	}
	// Fetch events on ingress
	ingressAttrs := netlink.FilterAttrs{
		LinkIndex: ipvlan.Attrs().Index,
		Parent:    netlink.HANDLE_MIN_INGRESS,
		Handle:    netlink.MakeHandle(0, 1),
		Protocol:  unix.ETH_P_ALL,
		Priority:  1,
	}
	m.ingressFilter = &netlink.BpfFilter{
		FilterAttrs:  ingressAttrs,
		Fd:           m.objects.IngressFlowParse.FD(),
		Name:         "tc/ingress_flow_parse",
		DirectAction: true,
	}
	if err := netlink.FilterDel(m.ingressFilter); err == nil {
		ilog.Warn("ingress filter already existed. Deleted it")
	}
	if err = netlink.FilterAdd(m.ingressFilter); err != nil {
		if errors.Is(err, fs.ErrExist) {
			ilog.WithError(err).Warn("ingress filter already exists. Ignoring")
		} else {
			return fmt.Errorf("failed to create ingress filter: %w", err)
		}
	}

	// read events from igress+egress ringbuffer
	if m.flows, err = ringbuf.NewReader(m.objects.Flows); err != nil {
		return fmt.Errorf("accessing to ringbuffer: %w", err)
	}
	return nil
}

// Unregister the eBPF tracer from the system.
func (m *FlowTracer) Unregister() error {
	tlog := log.WithField("iface", m.interfaceName)
	var errs []error
	doClose := func(o io.Closer) {
		if o == nil {
			return
		}
		if err := o.Close(); err != nil {
			errs = append(errs, err)
		}
	}
	doClose(m.flows)
	doClose(&m.objects)
	if m.egressFilter != nil {
		tlog.WithField("filter", m.egressFilter).Debug("deleting egress filter")
		if err := netlink.FilterDel(m.egressFilter); err != nil {
			errs = append(errs, fmt.Errorf("deleting egress filter: %w", err))
		}
	}
	if m.ingressFilter != nil {
		tlog.WithField("filter", m.ingressFilter).Debug("deleting ingress filter")
		if err := netlink.FilterDel(m.ingressFilter); err != nil {
			errs = append(errs, fmt.Errorf("deleting ingress filter: %w", err))
		}
	}
	if m.qdisc != nil {
		tlog.WithField("qdisc", m.qdisc).Debug("deleting Qdisc")
		if err := netlink.QdiscDel(m.qdisc); err != nil {
			errs = append(errs, fmt.Errorf("deleting qdisc: %w", err))
		}
	}
	if len(errs) == 0 {
		return nil
	}
	var errStrings []string
	for _, err := range errs {
		errStrings = append(errStrings, err.Error())
	}
	return errors.New(`errors: "` + strings.Join(errStrings, `", "`) + `"`)
}

// Aggregates and consolidates the record values obtained the Per-CPU Hash Map
func (m *FlowTracer) aggregateValues(mapKey recordKey, mapValues []recordValue) (recordValue, []recordValue) {
	tlog := log.WithField("iface", m.interfaceName)

	var aggRecord recordValue
	var collidedRecords []recordValue
	// Iterates over the array of record values and aggregates them into a single record
	for i, mapValue := range mapValues {
		if (mapKey.Transport.SrcPort == mapValue.Transport.SrcPort) &&
			(mapKey.Transport.DstPort == mapValue.Transport.DstPort) &&
			(mapKey.Transport.Protocol == mapValue.Transport.Protocol) {
			// Compare bare-minimum flow key value for sanity check and to
			// aggregate only packets of the correct Flow-id (to handle collisions)
			aggRecord.Packets += mapValue.Packets
			aggRecord.Bytes += mapValue.Bytes
			if mapValue.FlowStartTime != 0 {
				aggRecord.FlowStartTime = mapValue.FlowStartTime
			}
			if mapValue.FlowEndTime > aggRecord.FlowEndTime {
				aggRecord.FlowEndTime = mapValue.FlowEndTime
			}
		} else {
			if mapValue.Protocol != 0 {
				// Non-zero Eth Protocol indicates presence of a non-empty entry
				// which was added to the same map based on the hash, but is not the same key
				tlog.WithFields(logrus.Fields{
					"Core":       i,
					"FlowValues": mapValue,
					"Actual Key": mapKey,
				}).Debug("Encountered Hash Collisions")
				collidedRecords = append(collidedRecords, mapValue)
			}
		}
	}
	return aggRecord, collidedRecords
}

// Converts a <mapKey,mapValue> pair to a flow record
func makeRecord(mapKey recordKey, mapValue *recordValue) *flow.Record {
	var myFlow flow.Record
	myFlow.EthProtocol = mapKey.Protocol
	myFlow.Direction = mapKey.Direction
	myFlow.DataLink = mapKey.DataLink
	myFlow.Network = mapKey.Network
	myFlow.Transport = mapKey.Transport
	myFlow.Packets = mapValue.Packets
	myFlow.Bytes = mapValue.Bytes
	myFlow.FlowStartTime = mapValue.FlowStartTime
	myFlow.FlowEndTime = mapValue.FlowEndTime
	return &myFlow
}

// Converts a recordValue to flow.Record
func ConvertToRecord(mapValue *recordValue, interfaceName string) *flow.Record {
	var myFlow flow.Record
	myFlow.EthProtocol = mapValue.Protocol
	myFlow.Direction = mapValue.Direction
	myFlow.DataLink = mapValue.DataLink
	myFlow.Network = mapValue.Network
	myFlow.Transport = mapValue.Transport

	myFlow.FlowStartTime = mapValue.FlowStartTime
	myFlow.FlowEndTime = mapValue.FlowEndTime
	myFlow.Interface = interfaceName
	myFlow.Packets = mapValue.Packets
	myFlow.Bytes = mapValue.Bytes
	computeFlowTime(&myFlow)
	return &myFlow
}

// Computes the real clock time from eBPF CLOCK_MONOTONIC timestamps
func computeFlowTime(myFlow *flow.Record) {
	monoDeltaStart := flow.Timestamp(0)
	monoDeltaEnd := myFlow.FlowEndTime - monoStartTime

	if myFlow.FlowStartTime != 0 {
		monoDeltaStart = myFlow.FlowStartTime - monoStartTime
		myFlow.TimeFlowStart = realStartTime.Add(time.Duration(monoDeltaStart))
	} else {
		myFlow.TimeFlowStart = realStartTime.Add(time.Duration(monoDeltaEnd))
	}

	myFlow.TimeFlowEnd = realStartTime.Add(time.Duration(monoDeltaEnd))
}

// Eviction logic based on timeout of last seen packet of a flow
<<<<<<< HEAD
func evictInactiveFlows(mapKey recordKey, aggRecord *recordValue, evictionTimeout time.Duration, timeNow flow.Timestamp) (*flow.Record, bool) {
=======
func evictInactiveFlows(mapKey recordKey, aggRecord *recordValue, evictionTimeout flow.Timestamp) (*flow.Record, bool) {
>>>>>>> af732a34
	var myFlow *flow.Record
	evict := false
	// Logic 1:
	if aggRecord.FlowEndTime == 0 {
		return myFlow, evict
	}
	var timeDelta flow.Timestamp
<<<<<<< HEAD
	if timeNow > aggRecord.FlowEndTime {
		timeDelta = timeNow - aggRecord.FlowEndTime
	} else {
		timeDelta = aggRecord.FlowEndTime - timeNow
	}
	if timeDelta > flow.Timestamp(evictionTimeout.Nanoseconds()) {
=======
	timeNow := flow.Timestamp(monotime.Now())
	timeDelta = timeNow - aggRecord.FlowEndTime
	if timeDelta > evictionTimeout {
>>>>>>> af732a34
		evict = true
	}
	if evict {
		myFlow = makeRecord(mapKey, aggRecord)
		computeFlowTime(myFlow)
	}
	return myFlow, evict
}

// Obtains individual values based on a flow-id from the Per-CPU Hash Map and aggregates them
func (m *FlowTracer) aggregateEntries(mapKey recordKey) (recordValue, []recordValue, error) {
	var err error
	var mapValues []recordValue

	if mapKey.Direction == EGRESS {
		// Get the individual map values from Egress per-cpu hash
		if err = m.objects.XflowMetricMapEgress.Lookup(mapKey, &mapValues); err != nil {
			return recordValue{}, mapValues, err
		}
	} else {
		// Get the individual map values from Ingress per-cpu hash
		if err = m.objects.XflowMetricMapIngress.Lookup(mapKey, &mapValues); err != nil {
			return recordValue{}, mapValues, err
		}
	}
	m.resetEntriesAndDelete(mapKey)

	aggRecord, collidedRecords := m.aggregateValues(mapKey, mapValues)

	return aggRecord, collidedRecords, nil
}

// Scrubs a particular flow-id to be sent to accounter
func (m *FlowTracer) scrubFlow(readFlow *flow.Record) error {
	mapKey := recordKey{Protocol: readFlow.EthProtocol,
		Direction: readFlow.Direction,
		DataLink:  readFlow.DataLink,
		Network:   readFlow.Network,
		Transport: readFlow.Transport}

	aggRecord, collidedRecords, err := m.aggregateEntries(mapKey)
	totalCollisions += len(collidedRecords)
	if err == nil {
		// Modify the readFlow record which was the evicted entry from the hash map
		readFlow.Packets += aggRecord.Packets
		readFlow.Bytes += aggRecord.Bytes
		readFlow.FlowStartTime = aggRecord.FlowStartTime
		readFlow.FlowEndTime = aggRecord.FlowEndTime
		flowDuration := aggRecord.FlowEndTime - aggRecord.FlowStartTime
		readFlow.TimeFlowStart = readFlow.TimeFlowEnd.Add(time.Duration(-flowDuration))
	}
	return err
}

func initResetMapEntries() {
	resetMapValues = make([]recordValue, runtime.NumCPU())
}

// We Reset the entries before deletion, since we observe the entries are not cleared upon deletion,
// and when a new flow maps to the same entry, it has some zombie entries.
// TODO : Investigate if this is a generic issue and can it fixed in libbpf/gobpf?
func (m *FlowTracer) resetEntriesAndDelete(mapKey recordKey) {
	tlog := log.WithField("iface", m.interfaceName)
	if mapKey.Transport.Protocol == 1 {
		tlog.WithFields(logrus.Fields{
			"mapKey": mapKey,
		}).Debug("Deleting Record")
	}
	if mapKey.Direction == EGRESS {
		if err := m.objects.XflowMetricMapEgress.Update(mapKey, resetMapValues, ebpf.UpdateExist); err != nil {
			tlog.WithError(err).Warn("Failed in reset map")
		}
		if err := m.objects.XflowMetricMapEgress.Delete(mapKey); err != nil {
			tlog.WithError(err).Warn("Failed in delete map")
		}
	} else {
		if err := m.objects.XflowMetricMapIngress.Update(mapKey, resetMapValues, ebpf.UpdateExist); err != nil {
			tlog.WithError(err).Warn("Failed in reset map")
		}
		if err := m.objects.XflowMetricMapIngress.Delete(mapKey); err != nil {
			tlog.WithError(err).Warn("Failed in delete map")
		}
	}
}

// Monitor Egress Map to evict flows based on logic
func (m *FlowTracer) MonitorEgress(ctx context.Context, evictionTimeout time.Duration, forwardFlows chan<- *flow.Record) {
	tlog := log.WithField("iface", m.interfaceName)
	go func() {
		<-ctx.Done()
	}()
	for {
		select {
		case <-ctx.Done():
			tlog.Debug("exiting monitor")
			return
		default:
			egressMapIterator := m.objects.XflowMetricMapEgress.Iterate()
			var mapEntries = 0
			// Check Egress Map
			var entriesAvail = true
			for entriesAvail {
				var mapKey recordKey
				var mapValues []recordValue
				entriesAvail = egressMapIterator.Next(&mapKey, &mapValues)
				if !entriesAvail {
					break
				}
				mapEntries++
				aggRecord, collidedRecords := m.aggregateValues(mapKey, mapValues)

				// Eviction Logic can be based on the following three metrics:
				//   1) LastPacket > n sec ?
				//   2) Packet/Byte count > Threshold ?
				//   3) Number of Map entries > Threshold
				// 			Perform more aggressive eviction by reducing the flow timeout duration
				//   4) Regular Eviction (every n seconds)

				// Logic 1:
				// Evict if a flow has not seen any packet for the last "EvictionTimeout" seconds
<<<<<<< HEAD
				myFlow, evict := evictInactiveFlows(mapKey, &aggRecord, evictionTimeout, timeNow)
=======
				myFlow, evict := evictInactiveFlows(mapKey, &aggRecord, flow.Timestamp(evictionTimeout))
>>>>>>> af732a34
				if evict {
					m.resetEntriesAndDelete(mapKey)
					myFlow.Interface = m.interfaceName
					forwardFlows <- myFlow
					totalCollisions += len(collidedRecords)
					for _, colrecValue := range collidedRecords {
						colRecord := ConvertToRecord(&colrecValue, m.interfaceName)
						tlog.WithFields(logrus.Fields{
							"collidedRecords": colRecord,
						}).Debug("Collided Record")

						forwardFlows <- colRecord
					}
				}
				// In Future, other eviction logic can be implemented here based on the use-case
			}
			tlog.WithFields(logrus.Fields{
				"Entries":        mapEntries,
				"Collisions":     totalCollisions,
				"ebpfCollisions": ebpfCollisions,
			}).Debug("Egress Map")
			time.Sleep(1 * time.Second)
		}
	}
}

// Monitor Ingress Map to evict flows based on logic
func (m *FlowTracer) MonitorIngress(ctx context.Context, evictionTimeout time.Duration, forwardFlows chan<- *flow.Record) {
	tlog := log.WithField("iface", m.interfaceName)
	go func() {
		<-ctx.Done()
	}()
	for {
		select {
		case <-ctx.Done():
			tlog.Debug("exiting monitor")
			return
		default:
			ingressMapIterator := m.objects.XflowMetricMapIngress.Iterate()
			var mapEntries = 0
			// Check Ingress Map
			var entriesAvail = true
			for entriesAvail {
				var mapKey recordKey
				var mapValues []recordValue
				entriesAvail = ingressMapIterator.Next(&mapKey, &mapValues)
				if !entriesAvail {
					break
				}
				mapEntries++
				aggRecord, collidedRecords := m.aggregateValues(mapKey, mapValues)
				// Logic 1:
				// Evict if a flow has not seen any packet for the last "EvictionTimeout" seconds
<<<<<<< HEAD
				myFlow, evict := evictInactiveFlows(mapKey, &aggRecord, evictionTimeout, timeNow)
=======
				myFlow, evict := evictInactiveFlows(mapKey, &aggRecord, flow.Timestamp(evictionTimeout))
>>>>>>> af732a34

				if evict {
					m.resetEntriesAndDelete(mapKey)
					myFlow.Interface = m.interfaceName
					forwardFlows <- myFlow
					totalCollisions += len(collidedRecords)
					for _, colrecValue := range collidedRecords {
						colRecord := ConvertToRecord(&colrecValue, m.interfaceName)
						forwardFlows <- colRecord
					}
				}
				// In Future, other eviction logic can be implemented here based on the use-case
			}
			tlog.WithFields(logrus.Fields{
				"Entries":        mapEntries,
				"Collisions":     totalCollisions,
				"ebpfCollisions": ebpfCollisions,
			}).Debug("Ingress Map")
			time.Sleep(1 * time.Second)
		}
	}
}

// Trace and forward the read flows until the passed context is Done
func (m *FlowTracer) Trace(ctx context.Context, forwardFlows chan<- *flow.Record) {
	tlog := log.WithField("iface", m.interfaceName)
	initResetMapEntries()
	// Initialize reference time which will be used to calculate FlowStartTime and FlowEndTime
	realStartTime = time.Now()
	monoStartTime = flow.Timestamp(monotime.Now())
	go func() {
		<-ctx.Done()
		// m.flows.Read is a blocking operation, so we need to close the ring buffer
		// from another goroutine to avoid the system not being able to exit if there
		// isn't traffic in a given interface
		if err := m.flows.Close(); err != nil {
			tlog.WithError(err).Warn("can't close ring buffer")
		}
	}()
	for {
		select {
		case <-ctx.Done():
			tlog.Debug("exiting flow tracer")
			return
		default:
			event, err := m.flows.Read()
			if err != nil {
				if errors.Is(err, ringbuf.ErrClosed) {
					tlog.Debug("Received signal, exiting..")
					return
				}
				tlog.WithError(err).Warn("reading from ring buffer")
				continue
			}
			// Parses the ringbuf event entry into an Event structure.
			// The tracer receives a ringbuffer event
			readFlow, err := flow.ReadFrom(bytes.NewBuffer(event.RawSample))
			if err != nil {
				tlog.WithError(err).Warn("reading ringbuf event")
				continue
			}

			//  Upon an entry regarding the flow from ringbuffer, there are two possibilities:
			// 	1) TCP FIN Packet :
			// 		In this case, perfom eviction of this flow from ingress and
			// 		egress maps, and interim map in the userspace.
			// 	2) Normal Packet coming to userspace because of insufficient space in the map:
			// 		Send this packet to accounter without further action

			readFlow.Interface = m.interfaceName
			now := time.Now()
			if ((readFlow.Flags & TCPFinFlag) == TCPFinFlag) || ((readFlow.Flags & TCPRstFlag) == TCPRstFlag) {

				// If we receive a FIN packet from the ring buffer, we need to perform the following:
				//	1) Check the direction of record : 1 for Egress, and 0 for Ingress
				//	2) Lookup and delete the key in the corresponding Map (e.g. egress), and send the record upwards
				//	3) Optional : Reverse the key and lookup and delete the other direction's Map (ingress now), and send the record upwards.
				//     This is not needed as you get ACK eitherwise.

				readFlow.TimeFlowEnd = now
				// TimeFlowStart is computed after scrubbing the flow from Per-CPU Hash Map

				err := m.scrubFlow(readFlow)
				if err != nil {
					tlog.Debug("scrubFlow did not happen! (possbibly nothing else remaining in the map (Multiple RST packets))")
					continue
				}
			} else {
				// Packet Records that came here due to hash collisions or a fully occupied map.
				readFlow.Packets = 1
				readFlow.TimeFlowStart = now
				readFlow.TimeFlowEnd = now
				readFlow.Interface = m.interfaceName
				if readFlow.Flags == CollisionFlag {
					ebpfCollisions++
				}
			}

			// Will need to send it to accounter anyway to account regardless of complete/ongoing flow
			forwardFlows <- readFlow

		}
	}
}<|MERGE_RESOLUTION|>--- conflicted
+++ resolved
@@ -310,11 +310,7 @@
 }
 
 // Eviction logic based on timeout of last seen packet of a flow
-<<<<<<< HEAD
-func evictInactiveFlows(mapKey recordKey, aggRecord *recordValue, evictionTimeout time.Duration, timeNow flow.Timestamp) (*flow.Record, bool) {
-=======
-func evictInactiveFlows(mapKey recordKey, aggRecord *recordValue, evictionTimeout flow.Timestamp) (*flow.Record, bool) {
->>>>>>> af732a34
+func evictInactiveFlows(mapKey recordKey, aggRecord *recordValue, evictionTimeout time.Duration) (*flow.Record, bool) {
 	var myFlow *flow.Record
 	evict := false
 	// Logic 1:
@@ -322,18 +318,9 @@
 		return myFlow, evict
 	}
 	var timeDelta flow.Timestamp
-<<<<<<< HEAD
-	if timeNow > aggRecord.FlowEndTime {
-		timeDelta = timeNow - aggRecord.FlowEndTime
-	} else {
-		timeDelta = aggRecord.FlowEndTime - timeNow
-	}
-	if timeDelta > flow.Timestamp(evictionTimeout.Nanoseconds()) {
-=======
 	timeNow := flow.Timestamp(monotime.Now())
 	timeDelta = timeNow - aggRecord.FlowEndTime
 	if timeDelta > evictionTimeout {
->>>>>>> af732a34
 		evict = true
 	}
 	if evict {
@@ -454,11 +441,7 @@
 
 				// Logic 1:
 				// Evict if a flow has not seen any packet for the last "EvictionTimeout" seconds
-<<<<<<< HEAD
-				myFlow, evict := evictInactiveFlows(mapKey, &aggRecord, evictionTimeout, timeNow)
-=======
-				myFlow, evict := evictInactiveFlows(mapKey, &aggRecord, flow.Timestamp(evictionTimeout))
->>>>>>> af732a34
+				myFlow, evict := evictInactiveFlows(mapKey, &aggRecord, evictionTimeout)
 				if evict {
 					m.resetEntriesAndDelete(mapKey)
 					myFlow.Interface = m.interfaceName
@@ -512,12 +495,7 @@
 				aggRecord, collidedRecords := m.aggregateValues(mapKey, mapValues)
 				// Logic 1:
 				// Evict if a flow has not seen any packet for the last "EvictionTimeout" seconds
-<<<<<<< HEAD
-				myFlow, evict := evictInactiveFlows(mapKey, &aggRecord, evictionTimeout, timeNow)
-=======
-				myFlow, evict := evictInactiveFlows(mapKey, &aggRecord, flow.Timestamp(evictionTimeout))
->>>>>>> af732a34
-
+				myFlow, evict := evictInactiveFlows(mapKey, &aggRecord, evictionTimeout)
 				if evict {
 					m.resetEntriesAndDelete(mapKey)
 					myFlow.Interface = m.interfaceName
