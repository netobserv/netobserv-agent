package ebpf

import (
	"errors"
	"fmt"
	"io/fs"
	"strings"
<<<<<<< HEAD
=======
	"sync"
	"sync/atomic"
	"syscall"
	"time"
>>>>>>> 516a29cc

	"github.com/cilium/ebpf/ringbuf"
	"github.com/cilium/ebpf/rlimit"
	"github.com/netobserv/netobserv-ebpf-agent/pkg/flow"
	"github.com/netobserv/netobserv-ebpf-agent/pkg/ifaces"
	"github.com/sirupsen/logrus"
	"github.com/vishvananda/netlink"
	"golang.org/x/sys/unix"
)

// $BPF_CLANG and $BPF_CFLAGS are set by the Makefile.
//go:generate bpf2go -cc $BPF_CLANG -cflags $BPF_CFLAGS bpf ../../bpf/flows.c -- -I../../bpf/headers

const (
	qdiscType = "clsact"
	// constants defined in flows.c as "volatile const"
	constSampling      = "sampling"
	constTraceMessages = "trace_messages"
	aggregatedFlowsMap = "aggregated_flows"
)

var log = logrus.WithField("component", "ebpf.FlowFetcher")

// FlowFetcher reads and forwards the Flows from the Traffic Control hooks in the eBPF kernel space.
// It provides access both to flows that are aggregated in the kernel space (via PerfCPU hashmap)
// and to flows that are forwarded by the kernel via ringbuffer because could not be aggregated
// in the map
type FlowFetcher struct {
	objects        *bpfObjects
	qdiscs         map[ifaces.Interface]*netlink.GenericQdisc
	egressFilters  map[ifaces.Interface]*netlink.BpfFilter
	ingressFilters map[ifaces.Interface]*netlink.BpfFilter
	ringbufReader  *ringbuf.Reader
	cacheMaxSize   int
	enableIngress  bool
	enableEgress   bool
	// ringBuf supports atomic logging of ringBuffer metrics
	ringBuf struct {
		isForwarding   int32
		forwardedFlows int32
		mapFullErrs    int32
	}
}

<<<<<<< HEAD
func NewFlowFetcher(
	traceMessages bool,
	sampling, cacheMaxSize int,
=======
// TODO: decouple flowtracer logic from eBPF maps access so we can inject mocks for testing
func NewFlowTracer(
	traceMessages bool,
	sampling, cacheMaxSize, buffersLength int,
	evictionTimeout time.Duration,
>>>>>>> 516a29cc
	ingress, egress bool,
) (*FlowFetcher, error) {
	if err := rlimit.RemoveMemlock(); err != nil {
		log.WithError(err).
			Warn("can't remove mem lock. The agent could not be able to start eBPF programs")
	}

	objects := bpfObjects{}
	spec, err := loadBpf()
	if err != nil {
		return nil, fmt.Errorf("loading BPF data: %w", err)
	}

	// Resize aggregated flows map according to user-provided configuration
	spec.Maps[aggregatedFlowsMap].MaxEntries = uint32(cacheMaxSize)

	traceMsgs := 0
	if traceMessages {
		traceMsgs = 1
	}
	if err := spec.RewriteConstants(map[string]interface{}{
		constSampling:      uint32(sampling),
		constTraceMessages: uint8(traceMsgs),
	}); err != nil {
		return nil, fmt.Errorf("rewriting BPF constants definition: %w", err)
	}
	if err := spec.LoadAndAssign(&objects, nil); err != nil {
		return nil, fmt.Errorf("loading and assigning BPF objects: %w", err)
	}

	// read events from igress+egress ringbuffer
	flows, err := ringbuf.NewReader(objects.DirectFlows)
	if err != nil {
		return nil, fmt.Errorf("accessing to ringbuffer: %w", err)
	}
	return &FlowFetcher{
		objects:        &objects,
		ringbufReader:  flows,
		egressFilters:  map[ifaces.Interface]*netlink.BpfFilter{},
		ingressFilters: map[ifaces.Interface]*netlink.BpfFilter{},
		qdiscs:         map[ifaces.Interface]*netlink.GenericQdisc{},
		cacheMaxSize:   cacheMaxSize,
		enableIngress:  ingress,
		enableEgress:   egress,
	}, nil
}

// Register and links the eBPF fetcher into the system. The program should invoke Unregister
// before exiting.
func (m *FlowFetcher) Register(iface ifaces.Interface) error {
	ilog := log.WithField("iface", iface)
	// Load pre-compiled programs and maps into the kernel, and rewrites the configuration
	ipvlan, err := netlink.LinkByIndex(iface.Index)
	if err != nil {
		return fmt.Errorf("failed to lookup ipvlan device %d (%s): %w", iface.Index, iface.Name, err)
	}
	qdiscAttrs := netlink.QdiscAttrs{
		LinkIndex: ipvlan.Attrs().Index,
		Handle:    netlink.MakeHandle(0xffff, 0),
		Parent:    netlink.HANDLE_CLSACT,
	}
	qdisc := &netlink.GenericQdisc{
		QdiscAttrs: qdiscAttrs,
		QdiscType:  qdiscType,
	}
	if err := netlink.QdiscDel(qdisc); err == nil {
		ilog.Warn("qdisc clsact already existed. Deleted it")
	}
	if err := netlink.QdiscAdd(qdisc); err != nil {
		if errors.Is(err, fs.ErrExist) {
			ilog.WithError(err).Warn("qdisc clsact already exists. Ignoring")
		} else {
			return fmt.Errorf("failed to create clsact qdisc on %d (%s): %T %w", iface.Index, iface.Name, err, err)
		}
	}
	m.qdiscs[iface] = qdisc

	if err := m.registerEgress(iface, ipvlan); err != nil {
		return err
	}

	if err := m.registerIngress(iface, ipvlan); err != nil {
		return err
	}

	return nil
}

func (m *FlowFetcher) registerEgress(iface ifaces.Interface, ipvlan netlink.Link) error {
	ilog := log.WithField("iface", iface)
	if !m.enableEgress {
		ilog.Debug("ignoring egress traffic, according to user configuration")
		return nil
	}
	// Fetch events on egress
	egressAttrs := netlink.FilterAttrs{
		LinkIndex: ipvlan.Attrs().Index,
		Parent:    netlink.HANDLE_MIN_EGRESS,
		Handle:    netlink.MakeHandle(0, 1),
		Protocol:  3,
		Priority:  1,
	}
	egressFilter := &netlink.BpfFilter{
		FilterAttrs:  egressAttrs,
		Fd:           m.objects.EgressFlowParse.FD(),
		Name:         "tc/egress_flow_parse",
		DirectAction: true,
	}
	if err := netlink.FilterDel(egressFilter); err == nil {
		ilog.Warn("egress filter already existed. Deleted it")
	}
	if err := netlink.FilterAdd(egressFilter); err != nil {
		if errors.Is(err, fs.ErrExist) {
			ilog.WithError(err).Warn("egress filter already exists. Ignoring")
		} else {
			return fmt.Errorf("failed to create egress filter: %w", err)
		}
	}
	m.egressFilters[iface] = egressFilter
	return nil
}

func (m *FlowFetcher) registerIngress(iface ifaces.Interface, ipvlan netlink.Link) error {
	ilog := log.WithField("iface", iface)
	if !m.enableIngress {
		ilog.Debug("ignoring ingress traffic, according to user configuration")
		return nil
	}
	// Fetch events on ingress
	ingressAttrs := netlink.FilterAttrs{
		LinkIndex: ipvlan.Attrs().Index,
		Parent:    netlink.HANDLE_MIN_INGRESS,
		Handle:    netlink.MakeHandle(0, 1),
		Protocol:  unix.ETH_P_ALL,
		Priority:  1,
	}
	ingressFilter := &netlink.BpfFilter{
		FilterAttrs:  ingressAttrs,
		Fd:           m.objects.IngressFlowParse.FD(),
		Name:         "tc/ingress_flow_parse",
		DirectAction: true,
	}
	if err := netlink.FilterDel(ingressFilter); err == nil {
		ilog.Warn("ingress filter already existed. Deleted it")
	}
	if err := netlink.FilterAdd(ingressFilter); err != nil {
		if errors.Is(err, fs.ErrExist) {
			ilog.WithError(err).Warn("ingress filter already exists. Ignoring")
		} else {
			return fmt.Errorf("failed to create ingress filter: %w", err)
		}
	}
	m.ingressFilters[iface] = ingressFilter
	return nil
}

// Close the eBPF fetcher from the system.
// We don't need an "Close(iface)" method because the filters and qdiscs
// are automatically removed when the interface is down
func (m *FlowFetcher) Close() error {
	log.Debug("unregistering eBPF objects")

	var errs []error
	// m.ringbufReader.Read is a blocking operation, so we need to close the ring buffer
	// from another goroutine to avoid the system not being able to exit if there
	// isn't traffic in a given interface
	if m.ringbufReader != nil {
		if err := m.ringbufReader.Close(); err != nil {
			errs = append(errs, err)
		}
	}
	if m.objects != nil {
		if err := m.objects.EgressFlowParse.Close(); err != nil {
			errs = append(errs, err)
		}
		if err := m.objects.IngressFlowParse.Close(); err != nil {
			errs = append(errs, err)
		}
		if err := m.objects.AggregatedFlows.Close(); err != nil {
			errs = append(errs, err)
		}
		if err := m.objects.DirectFlows.Close(); err != nil {
			errs = append(errs, err)
		}
		m.objects = nil
	}
	for iface, ef := range m.egressFilters {
		log.WithField("interface", iface).Debug("deleting egress filter")
		if err := netlink.FilterDel(ef); err != nil {
			errs = append(errs, fmt.Errorf("deleting egress filter: %w", err))
		}
	}
	m.egressFilters = map[ifaces.Interface]*netlink.BpfFilter{}
	for iface, igf := range m.ingressFilters {
		log.WithField("interface", iface).Debug("deleting ingress filter")
		if err := netlink.FilterDel(igf); err != nil {
			errs = append(errs, fmt.Errorf("deleting ingress filter: %w", err))
		}
	}
	m.ingressFilters = map[ifaces.Interface]*netlink.BpfFilter{}
	for iface, qd := range m.qdiscs {
		log.WithField("interface", iface).Debug("deleting Qdisc")
		if err := netlink.QdiscDel(qd); err != nil {
			errs = append(errs, fmt.Errorf("deleting qdisc: %w", err))
		}
	}
	m.qdiscs = map[ifaces.Interface]*netlink.GenericQdisc{}
	if len(errs) == 0 {
		return nil
	}

	var errStrings []string
	for _, err := range errs {
		errStrings = append(errStrings, err.Error())
	}
	return errors.New(`errors: "` + strings.Join(errStrings, `", "`) + `"`)
}

<<<<<<< HEAD
func (m *FlowFetcher) ReadRingBuf() (ringbuf.Record, error) {
	return m.ringbufReader.Read()
=======
func (m *FlowTracer) aggregate(metrics []flow.RecordMetrics) flow.RecordMetrics {
	if len(metrics) == 0 {
		log.Warn("invoked aggregate with no values")
		return flow.RecordMetrics{}
	}
	aggr := flow.RecordMetrics{}
	for _, mt := range metrics {
		// eBPF hashmap values are not zeroed when the entry is removed. That causes that we
		// might receive entries from previous collect-eviction timeslots.
		// We need to check the flow time and discard old flows.
		if mt.StartMonoTimeNs <= m.lastEvictionNs || mt.EndMonoTimeNs <= m.lastEvictionNs {
			continue
		}
		aggr.Accumulate(&mt)
	}
	return aggr
}

func (m *FlowTracer) pollAndForwardAggregateFlows(ctx context.Context, forwardFlows chan<- []*flow.Record) {
	tlog := log.WithField("map", m.objects.AggregatedFlows.String())
	go func() {
		<-ctx.Done()
	}()
	go func() {
		// flow eviction loop. It just keeps waiting for eviction until someone triggers the
		// flowsEvictor.Broadcast signal
		for {
			// make sure we only evict once at a time, even if there are multiple eviction signals
			m.flowsEvictor.L.Lock()
			m.flowsEvictor.Wait()
			tlog.Debug("eviction signal received")
			m.evictFlows(tlog, forwardFlows)
			m.flowsEvictor.L.Unlock()

			// if context is canceled, stops the goroutine after evicting flows
			select {
			case <-ctx.Done():
				return
			default:
			}
		}
	}()
	ticker := time.NewTicker(m.evictionTimeout)
	for {
		select {
		case <-ctx.Done():
			tlog.Debug("triggering flow eviction after context cancelation")
			m.flowsEvictor.Broadcast()
			ticker.Stop()
			tlog.Debug("exiting monitor")
			return
		case <-ticker.C:
			tlog.Debug("triggering flow eviction on timer")
			m.flowsEvictor.Broadcast()
		}
	}
}

func (m *FlowTracer) evictFlows(tlog *logrus.Entry, forwardFlows chan<- []*flow.Record) {
	// it's important that this monotonic timer reports same or approximate values as kernel-side bpf_ktime_get_ns()
	monotonicTimeNow := monotime.Now()
	currentTime := time.Now()

	var forwardingFlows []*flow.Record
	laterFlowNs := uint64(0)
	for flowKey, flowMetrics := range m.lookupAndDeleteFlowsMap() {
		aggregatedMetrics := m.aggregate(flowMetrics)
		// we ignore metrics that haven't been aggregated (e.g. all the mapped values are ignored)
		if aggregatedMetrics.EndMonoTimeNs == 0 {
			continue
		}
		// If it iterated an entry that do not have updated flows
		if aggregatedMetrics.EndMonoTimeNs > laterFlowNs {
			laterFlowNs = aggregatedMetrics.EndMonoTimeNs
		}
		forwardingFlows = append(forwardingFlows, flow.NewRecord(
			flowKey,
			aggregatedMetrics,
			currentTime,
			uint64(monotonicTimeNow),
			m.interfaceNamer,
		))
	}
	m.lastEvictionNs = laterFlowNs
	forwardFlows <- forwardingFlows
	tlog.WithField("count", len(forwardingFlows)).Debug("flows evicted")
}

// Trace and forward the read flows until the passed context is Done
func (m *FlowTracer) Trace(ctx context.Context, forwardFlows chan<- []*flow.Record) {
	go func() {
		<-ctx.Done()
		if err := m.stopAndUnregister(); err != nil {
			log.WithError(err).Warn("unregistering eBPF objects")
		}
	}()
	go m.pollAndForwardAggregateFlows(ctx, forwardFlows)
	m.listenAndForwardRingBuffer(ctx, forwardFlows)
}

func (m *FlowTracer) listenAndForwardRingBuffer(ctx context.Context, forwardFlows chan<- []*flow.Record) {
	flowAccount := make(chan *flow.RawRecord, m.buffersLength)
	go m.accounter.Account(flowAccount, forwardFlows)
	debugging := logrus.IsLevelEnabled(logrus.DebugLevel)
	for {
		select {
		case <-ctx.Done():
			log.Debug("exiting flow tracer")
			return
		default:
			event, err := m.flows.Read()
			if err != nil {
				if errors.Is(err, ringbuf.ErrClosed) {
					log.Debug("Received signal, exiting..")
					return
				}
				log.WithError(err).Warn("reading from ring buffer")
				continue
			}
			// Parses the ringbuf event entry into an Event structure.
			readFlow, err := flow.ReadFrom(bytes.NewBuffer(event.RawSample))
			if err != nil {
				log.WithError(err).Warn("reading ringbuf event")
				continue
			}
			mapFullError := readFlow.Errno == uint8(syscall.E2BIG)
			if debugging {
				m.logRingBufferFlows(mapFullError)
			}
			// if the flow was received due to lack of space in the eBPF map
			// forces a flow's eviction to leave room for new flows in the ebpf cache
			if mapFullError {
				m.flowsEvictor.Broadcast()
			}

			// Will need to send it to accounter anyway to account regardless of complete/ongoing flow
			flowAccount <- readFlow
		}
	}
}

// logRingBufferFlows avoids flooding logs on long series of evicted flows by grouping how
// many flows are forwarded
func (m *FlowTracer) logRingBufferFlows(mapFullErr bool) {
	atomic.AddInt32(&m.ringBuf.forwardedFlows, 1)
	if mapFullErr {
		atomic.AddInt32(&m.ringBuf.mapFullErrs, 1)
	}
	if atomic.CompareAndSwapInt32(&m.ringBuf.isForwarding, 0, 1) {
		go func() {
			time.Sleep(m.evictionTimeout)
			mfe := atomic.LoadInt32(&m.ringBuf.mapFullErrs)
			l := log.WithFields(logrus.Fields{
				"flows":         atomic.LoadInt32(&m.ringBuf.forwardedFlows),
				"mapFullErrs":   mfe,
				"cacheMaxFlows": m.cacheMaxSize,
			})
			if mfe == 0 {
				l.Debug("received flows via ringbuffer")
			} else {
				l.Debug("received flows via ringbuffer. You might want to increase the CACHE_MAX_FLOWS value")
			}
			atomic.StoreInt32(&m.ringBuf.forwardedFlows, 0)
			atomic.StoreInt32(&m.ringBuf.isForwarding, 0)
			atomic.StoreInt32(&m.ringBuf.mapFullErrs, 0)
		}()
	}
>>>>>>> 516a29cc
}

// LookupAndDeleteMap reads all the entries from the eBPF map and removes them from it.
// It returns a map where the key
// For synchronization purposes, we get/delete a whole snapshot of the flows map.
// This way we avoid missing packets that could be updated on the
// ebpf side while we process/aggregate them here
// Changing this method invocation by BatchLookupAndDelete could improve performance
// TODO: detect whether BatchLookupAndDelete is supported (Kernel>=5.6) and use it selectively
// Supported Lookup/Delete operations by kernel: https://github.com/iovisor/bcc/blob/master/docs/kernel-versions.md
// Race conditions here causes that some flows are lost in high-load scenarios
func (m *FlowFetcher) LookupAndDeleteMap() map[flow.RecordKey][]flow.RecordMetrics {
	flowMap := m.objects.AggregatedFlows

	iterator := flowMap.Iterate()
	flows := make(map[flow.RecordKey][]flow.RecordMetrics, m.cacheMaxSize)

	id := flow.RecordKey{}
	var metrics []flow.RecordMetrics
	// Changing Iterate+Delete by LookupAndDelete would prevent some possible race conditions
	// TODO: detect whether LookupAndDelete is supported (Kernel>=4.20) and use it selectively
	for iterator.Next(&id, &metrics) {
		if err := flowMap.Delete(id); err != nil {
			log.WithError(err).WithField("flowId", id).
				Warnf("couldn't delete flow entry")
		}
		// We observed that eBFP PerCPU map might insert multiple times the same key in the map
		// (probably due to race conditions) so we need to re-join metrics again at userspace
		// TODO: instrument how many times the keys are is repeated in the same eviction
		flows[id] = append(flows[id], metrics...)
	}
	return flows
}<|MERGE_RESOLUTION|>--- conflicted
+++ resolved
@@ -5,13 +5,6 @@
 	"fmt"
 	"io/fs"
 	"strings"
-<<<<<<< HEAD
-=======
-	"sync"
-	"sync/atomic"
-	"syscall"
-	"time"
->>>>>>> 516a29cc
 
 	"github.com/cilium/ebpf/ringbuf"
 	"github.com/cilium/ebpf/rlimit"
@@ -56,17 +49,9 @@
 	}
 }
 
-<<<<<<< HEAD
 func NewFlowFetcher(
 	traceMessages bool,
 	sampling, cacheMaxSize int,
-=======
-// TODO: decouple flowtracer logic from eBPF maps access so we can inject mocks for testing
-func NewFlowTracer(
-	traceMessages bool,
-	sampling, cacheMaxSize, buffersLength int,
-	evictionTimeout time.Duration,
->>>>>>> 516a29cc
 	ingress, egress bool,
 ) (*FlowFetcher, error) {
 	if err := rlimit.RemoveMemlock(); err != nil {
@@ -285,178 +270,8 @@
 	return errors.New(`errors: "` + strings.Join(errStrings, `", "`) + `"`)
 }
 
-<<<<<<< HEAD
 func (m *FlowFetcher) ReadRingBuf() (ringbuf.Record, error) {
 	return m.ringbufReader.Read()
-=======
-func (m *FlowTracer) aggregate(metrics []flow.RecordMetrics) flow.RecordMetrics {
-	if len(metrics) == 0 {
-		log.Warn("invoked aggregate with no values")
-		return flow.RecordMetrics{}
-	}
-	aggr := flow.RecordMetrics{}
-	for _, mt := range metrics {
-		// eBPF hashmap values are not zeroed when the entry is removed. That causes that we
-		// might receive entries from previous collect-eviction timeslots.
-		// We need to check the flow time and discard old flows.
-		if mt.StartMonoTimeNs <= m.lastEvictionNs || mt.EndMonoTimeNs <= m.lastEvictionNs {
-			continue
-		}
-		aggr.Accumulate(&mt)
-	}
-	return aggr
-}
-
-func (m *FlowTracer) pollAndForwardAggregateFlows(ctx context.Context, forwardFlows chan<- []*flow.Record) {
-	tlog := log.WithField("map", m.objects.AggregatedFlows.String())
-	go func() {
-		<-ctx.Done()
-	}()
-	go func() {
-		// flow eviction loop. It just keeps waiting for eviction until someone triggers the
-		// flowsEvictor.Broadcast signal
-		for {
-			// make sure we only evict once at a time, even if there are multiple eviction signals
-			m.flowsEvictor.L.Lock()
-			m.flowsEvictor.Wait()
-			tlog.Debug("eviction signal received")
-			m.evictFlows(tlog, forwardFlows)
-			m.flowsEvictor.L.Unlock()
-
-			// if context is canceled, stops the goroutine after evicting flows
-			select {
-			case <-ctx.Done():
-				return
-			default:
-			}
-		}
-	}()
-	ticker := time.NewTicker(m.evictionTimeout)
-	for {
-		select {
-		case <-ctx.Done():
-			tlog.Debug("triggering flow eviction after context cancelation")
-			m.flowsEvictor.Broadcast()
-			ticker.Stop()
-			tlog.Debug("exiting monitor")
-			return
-		case <-ticker.C:
-			tlog.Debug("triggering flow eviction on timer")
-			m.flowsEvictor.Broadcast()
-		}
-	}
-}
-
-func (m *FlowTracer) evictFlows(tlog *logrus.Entry, forwardFlows chan<- []*flow.Record) {
-	// it's important that this monotonic timer reports same or approximate values as kernel-side bpf_ktime_get_ns()
-	monotonicTimeNow := monotime.Now()
-	currentTime := time.Now()
-
-	var forwardingFlows []*flow.Record
-	laterFlowNs := uint64(0)
-	for flowKey, flowMetrics := range m.lookupAndDeleteFlowsMap() {
-		aggregatedMetrics := m.aggregate(flowMetrics)
-		// we ignore metrics that haven't been aggregated (e.g. all the mapped values are ignored)
-		if aggregatedMetrics.EndMonoTimeNs == 0 {
-			continue
-		}
-		// If it iterated an entry that do not have updated flows
-		if aggregatedMetrics.EndMonoTimeNs > laterFlowNs {
-			laterFlowNs = aggregatedMetrics.EndMonoTimeNs
-		}
-		forwardingFlows = append(forwardingFlows, flow.NewRecord(
-			flowKey,
-			aggregatedMetrics,
-			currentTime,
-			uint64(monotonicTimeNow),
-			m.interfaceNamer,
-		))
-	}
-	m.lastEvictionNs = laterFlowNs
-	forwardFlows <- forwardingFlows
-	tlog.WithField("count", len(forwardingFlows)).Debug("flows evicted")
-}
-
-// Trace and forward the read flows until the passed context is Done
-func (m *FlowTracer) Trace(ctx context.Context, forwardFlows chan<- []*flow.Record) {
-	go func() {
-		<-ctx.Done()
-		if err := m.stopAndUnregister(); err != nil {
-			log.WithError(err).Warn("unregistering eBPF objects")
-		}
-	}()
-	go m.pollAndForwardAggregateFlows(ctx, forwardFlows)
-	m.listenAndForwardRingBuffer(ctx, forwardFlows)
-}
-
-func (m *FlowTracer) listenAndForwardRingBuffer(ctx context.Context, forwardFlows chan<- []*flow.Record) {
-	flowAccount := make(chan *flow.RawRecord, m.buffersLength)
-	go m.accounter.Account(flowAccount, forwardFlows)
-	debugging := logrus.IsLevelEnabled(logrus.DebugLevel)
-	for {
-		select {
-		case <-ctx.Done():
-			log.Debug("exiting flow tracer")
-			return
-		default:
-			event, err := m.flows.Read()
-			if err != nil {
-				if errors.Is(err, ringbuf.ErrClosed) {
-					log.Debug("Received signal, exiting..")
-					return
-				}
-				log.WithError(err).Warn("reading from ring buffer")
-				continue
-			}
-			// Parses the ringbuf event entry into an Event structure.
-			readFlow, err := flow.ReadFrom(bytes.NewBuffer(event.RawSample))
-			if err != nil {
-				log.WithError(err).Warn("reading ringbuf event")
-				continue
-			}
-			mapFullError := readFlow.Errno == uint8(syscall.E2BIG)
-			if debugging {
-				m.logRingBufferFlows(mapFullError)
-			}
-			// if the flow was received due to lack of space in the eBPF map
-			// forces a flow's eviction to leave room for new flows in the ebpf cache
-			if mapFullError {
-				m.flowsEvictor.Broadcast()
-			}
-
-			// Will need to send it to accounter anyway to account regardless of complete/ongoing flow
-			flowAccount <- readFlow
-		}
-	}
-}
-
-// logRingBufferFlows avoids flooding logs on long series of evicted flows by grouping how
-// many flows are forwarded
-func (m *FlowTracer) logRingBufferFlows(mapFullErr bool) {
-	atomic.AddInt32(&m.ringBuf.forwardedFlows, 1)
-	if mapFullErr {
-		atomic.AddInt32(&m.ringBuf.mapFullErrs, 1)
-	}
-	if atomic.CompareAndSwapInt32(&m.ringBuf.isForwarding, 0, 1) {
-		go func() {
-			time.Sleep(m.evictionTimeout)
-			mfe := atomic.LoadInt32(&m.ringBuf.mapFullErrs)
-			l := log.WithFields(logrus.Fields{
-				"flows":         atomic.LoadInt32(&m.ringBuf.forwardedFlows),
-				"mapFullErrs":   mfe,
-				"cacheMaxFlows": m.cacheMaxSize,
-			})
-			if mfe == 0 {
-				l.Debug("received flows via ringbuffer")
-			} else {
-				l.Debug("received flows via ringbuffer. You might want to increase the CACHE_MAX_FLOWS value")
-			}
-			atomic.StoreInt32(&m.ringBuf.forwardedFlows, 0)
-			atomic.StoreInt32(&m.ringBuf.isForwarding, 0)
-			atomic.StoreInt32(&m.ringBuf.mapFullErrs, 0)
-		}()
-	}
->>>>>>> 516a29cc
 }
 
 // LookupAndDeleteMap reads all the entries from the eBPF map and removes them from it.
