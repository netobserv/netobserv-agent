--- conflicted
+++ resolved
@@ -50,13 +50,8 @@
 
 func NewFlowFetcher(
 	traceMessages bool,
-<<<<<<< HEAD
-	sampling int, enableRtt bool,
-	cacheMaxSize int, ingress, egress bool,
-=======
 	sampling, cacheMaxSize int,
-	ingress, egress, tcpDrops, dnsTracker bool,
->>>>>>> 27baf291
+	ingress, egress, tcpDrops, dnsTracker, enableRtt bool,
 ) (*FlowFetcher, error) {
 	if err := rlimit.RemoveMemlock(); err != nil {
 		log.WithError(err).
