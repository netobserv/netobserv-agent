/*
    Flows v2. A Flow-metric generator using TC.

    This program can be hooked on to TC ingress/egress hook to monitor packets
    to/from an interface.

    Logic:
        1) Store flow information in a per-cpu hash map.
        2) Upon flow completion (tcp->fin event), evict the entry from map, and
           send to userspace through ringbuffer.
           Eviction for non-tcp flows need to done by userspace
        3) When the map is full, we send the new flow entry to userspace via ringbuffer,
            until an entry is available.
        4) When hash collision is detected, we send the new entry to userpace via ringbuffer.
*/
#define BPF_NO_PRESERVE_ACCESS_INDEX
#include <vmlinux.h>
#include <bpf_helpers.h>

#include "flow.h"
#define DISCARD 1
#define SUBMIT 0

// according to field 61 in https://www.iana.org/assignments/ipfix/ipfix.xhtml
#define INGRESS 0
#define EGRESS 1

// Flags according to RFC 9293 & https://www.iana.org/assignments/ipfix/ipfix.xhtml
#define FIN_FLAG 0x01
#define SYN_FLAG 0x02
#define RST_FLAG 0x04
#define PSH_FLAG 0x08
#define ACK_FLAG 0x10
#define URG_FLAG 0x20
#define ECE_FLAG 0x40
#define CWR_FLAG 0x80
// Custom flags exported
#define SYN_ACK_FLAG 0x100
#define FIN_ACK_FLAG 0x200
#define RST_ACK_FLAG 0x400

#define IS_SYN_PACKET(pkt)    ((pkt->flags & SYN_FLAG) || (pkt->flags & SYN_ACK_FLAG))
#define IS_ACK_PACKET(pkt)    ((pkt->flags & ACK_FLAG) || (pkt->flags & SYN_ACK_FLAG))

#if defined(__BYTE_ORDER__) && defined(__ORDER_LITTLE_ENDIAN__) && \
    __BYTE_ORDER__ == __ORDER_LITTLE_ENDIAN__
#define bpf_ntohs(x)        __builtin_bswap16(x)
#define bpf_htons(x)        __builtin_bswap16(x)
#define bpf_ntohl(x)        __builtin_bswap32(x)
#define bpf_htonl(x)        __builtin_bswap32(x)
#elif defined(__BYTE_ORDER__) && defined(__ORDER_BIG_ENDIAN__) && \
    __BYTE_ORDER__ == __ORDER_BIG_ENDIAN__
#define bpf_ntohs(x)        (x)
#define bpf_htons(x)        (x)
#define bpf_ntohl(x)        (x)
#define bpf_htonl(x)        (x)
#else
# error "Endianness detection needs to be set up for your compiler?!"
#endif

// Common Ringbuffer as a conduit for ingress/egress flows to userspace
struct {
    __uint(type, BPF_MAP_TYPE_RINGBUF);
    __uint(max_entries, 1 << 24);
} direct_flows SEC(".maps");

// Key: the flow identifier. Value: the flow metrics for that identifier.
struct {
    __uint(type, BPF_MAP_TYPE_HASH);
    __type(key, flow_id);
    __type(value, flow_metrics);
    __uint(max_entries, 1 << 24);
    __uint(map_flags, BPF_F_NO_PREALLOC);
} aggregated_flows SEC(".maps");

// Common hashmap to keep track of all flow sequences.
// LRU hashmap is used because if some syn packet is received but ack is not
// then the hashmap entry will need to be evicted
// Key is flow_seq_id which is standard 4 tuple and a sequence id
//     sequence id is specific to the type of transport protocol
// Value is u64 which represents the occurrence timestamp of the packet.
struct {
    __uint(type, BPF_MAP_TYPE_LRU_HASH);
    __uint(max_entries, 1 << 20);   // Will take around 64MB of space.
    __type(key, flow_seq_id);
    __type(value, u64);
} flow_sequences SEC(".maps");

// Constant definitions, to be overridden by the invoker
volatile const u32 sampling = 0;
volatile const u8 trace_messages = 0;

const u8 ip4in6[] = {0, 0, 0, 0, 0, 0, 0, 0, 0, 0, 0xff, 0xff};

// sets the TCP header flags for connection information
static inline void set_flags(struct tcphdr *th, u16 *flags) {
    //If both ACK and SYN are set, then it is server -> client communication during 3-way handshake. 
    if (th->ack && th->syn) {
        *flags |= SYN_ACK_FLAG;
    } else if (th->ack && th->fin ) {
        // If both ACK and FIN are set, then it is graceful termination from server.
        *flags |= FIN_ACK_FLAG;
    } else if (th->ack && th->rst ) {
        // If both ACK and RST are set, then it is abrupt connection termination. 
        *flags |= RST_ACK_FLAG;
    } else if (th->fin) {
        *flags |= FIN_FLAG;
    } else if (th->syn) {
        *flags |= SYN_FLAG;
    } else if (th->ack) {
        *flags |= ACK_FLAG;
    } else if (th->rst) {
        *flags |= RST_FLAG;
    } else if (th->psh) {
        *flags |= PSH_FLAG;
    } else if (th->urg) {
        *flags |= URG_FLAG;
    } else if (th->ece) {
        *flags |= ECE_FLAG;
    } else if (th->cwr) {
        *flags |= CWR_FLAG;
    }
}

// packet info structure parsed around functions.
typedef struct pkt_info_t {
    flow_id *id;
    u64 current_ts; // ts recorded when pkt came.
    u16 flags; // TCP specific
    void *l4_hdr;  // Stores the actual l4 header
    u64 rtt;    // rtt calculated from the flow if possible. else zero
} pkt_info;

// Extract L4 info for the supported protocols
static inline void fill_l4info(void *l4_hdr_start, void *data_end, u8 protocol,
                               pkt_info *pkt) {
    flow_id *id = pkt->id;
    id->transport_protocol = protocol;
    switch (protocol) {
    case IPPROTO_TCP: {
        struct tcphdr *tcp = l4_hdr_start;
        if ((void *)tcp + sizeof(*tcp) <= data_end) {
            id->src_port = bpf_ntohs(tcp->source);
            id->dst_port = bpf_ntohs(tcp->dest);
            set_flags(tcp, &pkt->flags);
            pkt->l4_hdr = (void *) tcp;
        }
    } break;
    case IPPROTO_UDP: {
        struct udphdr *udp = l4_hdr_start;
        if ((void *)udp + sizeof(*udp) <= data_end) {
            id->src_port = bpf_ntohs(udp->source);
            id->dst_port = bpf_ntohs(udp->dest);
            pkt->l4_hdr = (void *) udp;
        }
    } break;
    case IPPROTO_SCTP: {
        struct sctphdr *sctph = l4_hdr_start;
        if ((void *)sctph + sizeof(*sctph) <= data_end) {
            id->src_port = bpf_ntohs(sctph->source);
            id->dst_port = bpf_ntohs(sctph->dest);
            pkt->l4_hdr = (void *) sctph;
        }
    } break;
    case IPPROTO_ICMP: {
        struct icmphdr *icmph = l4_hdr_start;
        if ((void *)icmph + sizeof(*icmph) <= data_end) {
            id->icmp_type = icmph->type;
            id->icmp_code = icmph->code;
            pkt->l4_hdr = (void *) icmph;
        }
    } break;
    case IPPROTO_ICMPV6: {
        struct icmp6hdr *icmp6h = l4_hdr_start;
         if ((void *)icmp6h + sizeof(*icmp6h) <= data_end) {
            id->icmp_type = icmp6h->icmp6_type;
            id->icmp_code = icmp6h->icmp6_code;
            pkt->l4_hdr = (void *) icmp6h;
        }
    } break;
    default:
        break;
    }
}

// sets flow fields from IPv4 header information
static inline int fill_iphdr(struct iphdr *ip, void *data_end, pkt_info *pkt) {
    void *l4_hdr_start;

    l4_hdr_start = (void *)ip + sizeof(*ip);
    if (l4_hdr_start > data_end) {
        return DISCARD;
    }
    flow_id *id = pkt->id;
    /* Save the IP Address to id directly. copy once. */
    __builtin_memcpy(id->src_ip, ip4in6, sizeof(ip4in6));
    __builtin_memcpy(id->dst_ip, ip4in6, sizeof(ip4in6));
    __builtin_memcpy(id->src_ip + sizeof(ip4in6), &ip->saddr, sizeof(ip->saddr));
    __builtin_memcpy(id->dst_ip + sizeof(ip4in6), &ip->daddr, sizeof(ip->daddr));

    /* fill l4 header which will be added to id in flow_monitor function.*/
    fill_l4info(l4_hdr_start, data_end, ip->protocol, pkt);
    return SUBMIT;
}

// sets flow fields from IPv6 header information
static inline int fill_ip6hdr(struct ipv6hdr *ip, void *data_end, pkt_info *pkt) {
    void *l4_hdr_start;

    l4_hdr_start = (void *)ip + sizeof(*ip);
    if (l4_hdr_start > data_end) {
        return DISCARD;
    }
    flow_id *id = pkt->id;
    /* Save the IP Address to id directly. copy once. */
    __builtin_memcpy(id->src_ip, ip->saddr.in6_u.u6_addr8, 16);
    __builtin_memcpy(id->dst_ip, ip->daddr.in6_u.u6_addr8, 16);

    /* fill l4 header which will be added to id in flow_monitor function.*/
    fill_l4info(l4_hdr_start, data_end, ip->nexthdr, pkt);
    return SUBMIT;
}

// sets flow fields from Ethernet header information
static inline int fill_ethhdr(struct ethhdr *eth, void *data_end, pkt_info *pkt) {
    if ((void *)eth + sizeof(*eth) > data_end) {
        return DISCARD;
    }
    flow_id *id = pkt->id;
    __builtin_memcpy(id->dst_mac, eth->h_dest, ETH_ALEN);
    __builtin_memcpy(id->src_mac, eth->h_source, ETH_ALEN);
    id->eth_protocol = bpf_ntohs(eth->h_proto);

    if (id->eth_protocol == ETH_P_IP) {
        struct iphdr *ip = (void *)eth + sizeof(*eth);
        return fill_iphdr(ip, data_end, pkt);
    } else if (id->eth_protocol == ETH_P_IPV6) {
        struct ipv6hdr *ip6 = (void *)eth + sizeof(*eth);
        return fill_ip6hdr(ip6, data_end, pkt);
    } else {
        // TODO : Need to implement other specific ethertypes if needed
        // For now other parts of flow id remain zero
        __builtin_memset(&(id->src_ip), 0, sizeof(struct in6_addr));
        __builtin_memset(&(id->dst_ip), 0, sizeof(struct in6_addr));
        id->transport_protocol = 0;
        id->src_port = 0;
        id->dst_port = 0;
    }
    return SUBMIT;
}

static __always_inline void fill_flow_seq_id(flow_seq_id *seq_id, pkt_info *pkt, u32 seq, u8 reversed) {
    flow_id *id = pkt->id;
    if (reversed) {
        __builtin_memcpy(seq_id->src_ip, id->dst_ip, IP_MAX_LEN);
        __builtin_memcpy(seq_id->dst_ip, id->src_ip, IP_MAX_LEN);
        seq_id->src_port = id->dst_port;
        seq_id->dst_port = id->src_port;
    } else {
        __builtin_memcpy(seq_id->src_ip, id->src_ip, IP_MAX_LEN);
        __builtin_memcpy(seq_id->dst_ip, id->dst_ip, IP_MAX_LEN);
        seq_id->src_port = id->src_port;
        seq_id->dst_port = id->dst_port;
    }
    seq_id->seq_id = seq;
}

static __always_inline void calculate_flow_rtt(pkt_info *pkt, u8 direction, void *data_end) {
    flow_seq_id seq_id;
    __builtin_memset(&seq_id, 0, sizeof(flow_seq_id));

    switch (pkt->id->transport_protocol)
    {
    case IPPROTO_TCP: {
            struct tcphdr *tcp = (struct tcphdr *) pkt->l4_hdr;
            if ( !tcp || ((void *)tcp + sizeof(*tcp) > data_end) ) {
                break;
            }
            if ((direction == EGRESS) && IS_SYN_PACKET(pkt)) {
                // Record the outgoing syn sequence number
                u32 seq = bpf_ntohl(tcp->seq);
                fill_flow_seq_id(&seq_id, pkt, seq, 0);

                long ret = bpf_map_update_elem(&flow_sequences, &seq_id, &pkt->current_ts, BPF_ANY);
                if (trace_messages && ret != 0) {
                    bpf_printk("err saving flow sequence record %d", ret);
                }
                break;
            }
            if ((direction == INGRESS) && IS_ACK_PACKET(pkt)) {
                // Stored sequence should be ack_seq - 1
                u32 seq = bpf_ntohl(tcp->ack_seq) - 1;
                // check reversed flow
                fill_flow_seq_id(&seq_id, pkt, seq, 1); 

                u64 *prev_ts = bpf_map_lookup_elem(&flow_sequences, &seq_id);
                if (prev_ts != NULL) {
                    pkt->rtt = pkt->current_ts - *prev_ts;
                    // Delete the flow from flow sequence map so if it
                    // restarts we have a new RTT calculation.
                    long ret = bpf_map_delete_elem(&flow_sequences, &seq_id);
                    if (trace_messages && ret != 0) {
                        bpf_printk("error evicting flow sequence: %d", ret);
                    }
                }
                break;
            }
        } break;
    default:
        break;
    }
}

static inline int flow_monitor(struct __sk_buff *skb, u8 direction) {

    // If sampling is defined, will only parse 1 out of "sampling" flows
    if (sampling != 0 && (bpf_get_prandom_u32() % sampling) != 0) {
        return TC_ACT_OK;
    }

    // Record the current time first.
    u64 current_time = bpf_ktime_get_ns();

    flow_id id;
    __builtin_memset(&id, 0, sizeof(id));

    pkt_info pkt;
    __builtin_memset(&pkt, 0, sizeof(pkt));

    pkt.id = &id;
    pkt.current_ts = current_time;

    void *data_end = (void *)(long)skb->data_end;
    void *data = (void *)(long)skb->data;
    struct ethhdr *eth = data;

    if (fill_ethhdr(eth, data_end, &pkt) == DISCARD) {
        return TC_ACT_OK;
    }

    calculate_flow_rtt(&pkt, direction, data_end);

    //Set extra fields
    id.if_index = skb->ifindex;
    id.direction = direction;

    // TODO: we need to add spinlock here when we deprecate versions prior to 5.1, or provide
    // a spinlocked alternative version and use it selectively https://lwn.net/Articles/779120/
    flow_metrics *aggregate_flow = bpf_map_lookup_elem(&aggregated_flows, &id);
    if (aggregate_flow != NULL) {
        aggregate_flow->packets += 1;
        aggregate_flow->bytes += skb->len;
        aggregate_flow->end_mono_time_ts = current_time;
<<<<<<< HEAD
        // it might happen that start_mono_time hasn't been set due to
        // the way percpu hashmap deal with concurrent map entries
        if (aggregate_flow->start_mono_time_ts == 0) {
            aggregate_flow->start_mono_time_ts = current_time;
        }
        aggregate_flow->flags |= pkt.flags;

        if (pkt.rtt != 0) { // If it is non zero then
            aggregate_flow->flow_rtt = pkt.rtt;
        }

=======
        aggregate_flow->flags |= flags;
>>>>>>> 5680c551
        long ret = bpf_map_update_elem(&aggregated_flows, &id, aggregate_flow, BPF_ANY);
        if (trace_messages && ret != 0) {
            // usually error -16 (-EBUSY) is printed here.
            // In this case, the flow is dropped, as submitting it to the ringbuffer would cause
            // a duplicated UNION of flows (two different flows with partial aggregation of the same packets),
            // which can't be deduplicated.
            // other possible values https://chromium.googlesource.com/chromiumos/docs/+/master/constants/errnos.md
            bpf_printk("error updating flow %d\n", ret);
        }
    } else {
        // Key does not exist in the map, and will need to create a new entry.
        flow_metrics new_flow = {
            .packets = 1,
            .bytes = skb->len,
            .start_mono_time_ts = current_time,
            .end_mono_time_ts = current_time,
            .flags = pkt.flags,
            .flow_rtt = pkt.rtt
        };

        // even if we know that the entry is new, another CPU might be concurrently inserting a flow
        // so we need to specify BPF_ANY
        long ret = bpf_map_update_elem(&aggregated_flows, &id, &new_flow, BPF_ANY);
        if (ret != 0) {
            // usually error -16 (-EBUSY) or -7 (E2BIG) is printed here.
            // In this case, we send the single-packet flow via ringbuffer as in the worst case we can have
            // a repeated INTERSECTION of flows (different flows aggregating different packets),
            // which can be re-aggregated at userpace.
            // other possible values https://chromium.googlesource.com/chromiumos/docs/+/master/constants/errnos.md
            if (trace_messages) {
                bpf_printk("error adding flow %d\n", ret);
            }

            new_flow.errno = -ret;
            flow_record *record = bpf_ringbuf_reserve(&direct_flows, sizeof(flow_record), 0);
            if (!record) {
                if (trace_messages) {
                    bpf_printk("couldn't reserve space in the ringbuf. Dropping flow");
                }
                return TC_ACT_OK;
            }
            record->id = id;
            record->metrics = new_flow;
            bpf_ringbuf_submit(record, 0);
        }
    }
    return TC_ACT_OK;
}

SEC("tc_ingress")
int ingress_flow_parse(struct __sk_buff *skb) {
    return flow_monitor(skb, INGRESS);
}

SEC("tc_egress")
int egress_flow_parse(struct __sk_buff *skb) {
    return flow_monitor(skb, EGRESS);
}
char _license[] SEC("license") = "GPL";
<|MERGE_RESOLUTION|>--- conflicted
+++ resolved
@@ -351,21 +351,10 @@
         aggregate_flow->packets += 1;
         aggregate_flow->bytes += skb->len;
         aggregate_flow->end_mono_time_ts = current_time;
-<<<<<<< HEAD
-        // it might happen that start_mono_time hasn't been set due to
-        // the way percpu hashmap deal with concurrent map entries
-        if (aggregate_flow->start_mono_time_ts == 0) {
-            aggregate_flow->start_mono_time_ts = current_time;
-        }
         aggregate_flow->flags |= pkt.flags;
-
         if (pkt.rtt != 0) { // If it is non zero then
             aggregate_flow->flow_rtt = pkt.rtt;
         }
-
-=======
-        aggregate_flow->flags |= flags;
->>>>>>> 5680c551
         long ret = bpf_map_update_elem(&aggregated_flows, &id, aggregate_flow, BPF_ANY);
         if (trace_messages && ret != 0) {
             // usually error -16 (-EBUSY) is printed here.
