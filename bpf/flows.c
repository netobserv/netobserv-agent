--- conflicted
+++ resolved
@@ -38,12 +38,6 @@
 #include <stdbool.h>
 #include <linux/if_ether.h>
 
-<<<<<<< HEAD
-=======
-#include <bpf_helpers.h>
-#include <bpf_endian.h>
-
->>>>>>> d0c59d84
 #include "flow.h"
 #include <bpf/bpf_helpers.h>
 #include <bpf/bpf_endian.h>
@@ -69,14 +63,14 @@
 
 struct {
     __uint(type, BPF_MAP_TYPE_PERCPU_HASH);
-    __type(key, flow_id_v4);
+    __type(key, flow_id_v);
     __type(value, flow_metrics);
     __uint(max_entries, INGRESS_MAX_ENTRIES);
 } xflow_metric_map_ingress SEC(".maps");
 
 struct {
     __uint(type, BPF_MAP_TYPE_PERCPU_HASH);
-    __type(key, flow_id_v4);
+    __type(key, flow_id_v);
     __type(value, flow_metrics);
     __uint(max_entries, EGRESS_MAX_ENTRIES);
 } xflow_metric_map_egress SEC(".maps");
@@ -89,25 +83,18 @@
 
 // sets flow fields from IPv4 header information
 // Flags is highlight any protocol specific info
-static inline int fill_iphdr(struct iphdr *ip, void *data_end, flow_id_v4 *flow_id, u32 *flags) {
+static inline int fill_iphdr(struct iphdr *ip, void *data_end, flow_id_v *flow_id, u32 *flags) {
     if ((void *)ip + sizeof(*ip) > data_end) {
         return DISCARD;
     }
 
-<<<<<<< HEAD
-    flow_id->src_ip = __bpf_ntohl(ip->saddr);
-    flow_id->dst_ip = __bpf_ntohl(ip->daddr);
+    __builtin_memcpy(flow_id->src_ip.s6_addr, ip4in6, sizeof(ip4in6));
+    __builtin_memcpy(flow_id->dst_ip.s6_addr, ip4in6, sizeof(ip4in6));
+    __builtin_memcpy(flow_id->src_ip.s6_addr + sizeof(ip4in6), &ip->saddr, sizeof(ip->saddr));
+    __builtin_memcpy(flow_id->dst_ip.s6_addr + sizeof(ip4in6), &ip->daddr, sizeof(ip->daddr));
     flow_id->protocol = ip->protocol;
     flow_id->src_port = 0;
     flow_id->dst_port = 0;
-=======
-    __builtin_memcpy(flow->network.src_ip.s6_addr, ip4in6, sizeof(ip4in6));
-    __builtin_memcpy(flow->network.dst_ip.s6_addr, ip4in6, sizeof(ip4in6));
-    __builtin_memcpy(flow->network.src_ip.s6_addr + sizeof(ip4in6), &ip->saddr, sizeof(ip->saddr));
-    __builtin_memcpy(flow->network.dst_ip.s6_addr + sizeof(ip4in6), &ip->daddr, sizeof(ip->daddr));
-    flow->transport.protocol = ip->protocol;
-
->>>>>>> d0c59d84
     switch (ip->protocol) {
     case IPPROTO_TCP: {
         struct tcphdr *tcp = (void *)ip + sizeof(*ip);
@@ -136,29 +123,35 @@
 }
 
 // sets flow fields from IPv6 header information
-<<<<<<< HEAD
-// static inline int fill_ip6hdr(struct ipv6hdr *ip, void *data_end, flow_id *flow_id) {
+// static inline int fill_ip6hdr(struct ipv6hdr *ip, void *data_end, flow_id_v *flow_id, u32 *flags) {
 //     if ((void *)ip + sizeof(*ip) > data_end) {
 //         return DISCARD;
 //     }
 //
-//     flow_id->network.v6ip.src_ip6 = ip->saddr;
-//     flow_id->network.v6ip.dst_ip6 = ip->daddr;
-//     flow_id->transport.protocol = ip->nexthdr;
-//
+//     flow_id->src_ip = ip->saddr;
+//     flow_id->dst_ip = ip->daddr;
+//     flow_id->protocol = ip->nexthdr;
+//     flow_id->src_port = 0;
+//     flow_id->dst_port = 0;
 //     switch (ip->nexthdr) {
 //     case IPPROTO_TCP: {
 //         struct tcphdr *tcp = (void *)ip + sizeof(*ip);
 //         if ((void *)tcp + sizeof(*tcp) <= data_end) {
-//             flow_id->transport.src_port = __bpf_ntohs(tcp->source);
-//             flow_id->transport.dst_port = __bpf_ntohs(tcp->dest);
+//             flow_id->src_port = __bpf_ntohs(tcp->source);
+//             flow_id->dst_port = __bpf_ntohs(tcp->dest);
+//              if (tcp->fin) {
+//                  *flags= *flags | TCP_FIN_FLAG;
+//              }
+//              if (tcp->rst) {
+//                  *flags= *flags | TCP_RST_FLAG;
+//              }
 //         }
 //     } break;
 //     case IPPROTO_UDP: {
 //         struct udphdr *udp = (void *)ip + sizeof(*ip);
 //         if ((void *)udp + sizeof(*udp) <= data_end) {
-//             flow_id->transport.src_port = __bpf_ntohs(udp->source);
-//             flow_id->transport.dst_port = __bpf_ntohs(udp->dest);
+//             flow_id->src_port = __bpf_ntohs(udp->source);
+//             flow_id->dst_port = __bpf_ntohs(udp->dest);
 //         }
 //     } break;
 //     default:
@@ -167,40 +160,7 @@
 //     return SUBMIT;
 // }
 // // sets flow fields from Ethernet header information
-static inline int fill_ethhdr(struct ethhdr *eth, void *data_end, flow_id_v4 *flow_id, u32 *flags) {
-=======
-static inline int fill_ip6hdr(struct ipv6hdr *ip, void *data_end, struct flow *flow) {
-    if ((void *)ip + sizeof(*ip) > data_end) {
-        return DISCARD;
-    }
-
-    flow->network.src_ip = ip->saddr;
-    flow->network.dst_ip = ip->daddr;
-    flow->transport.protocol = ip->nexthdr;
-
-    switch (ip->nexthdr) {
-    case IPPROTO_TCP: {
-        struct tcphdr *tcp = (void *)ip + sizeof(*ip);
-        if ((void *)tcp + sizeof(*tcp) <= data_end) {
-            flow->transport.src_port = __bpf_ntohs(tcp->source);
-            flow->transport.dst_port = __bpf_ntohs(tcp->dest);
-        }
-    } break;
-    case IPPROTO_UDP: {
-        struct udphdr *udp = (void *)ip + sizeof(*ip);
-        if ((void *)udp + sizeof(*udp) <= data_end) {
-            flow->transport.src_port = __bpf_ntohs(udp->source);
-            flow->transport.dst_port = __bpf_ntohs(udp->dest);
-        }
-    } break;
-    default:
-        break;
-    }
-    return SUBMIT;
-}
-// sets flow fields from Ethernet header information
-static inline int fill_ethhdr(struct ethhdr *eth, void *data_end, struct flow *flow) {
->>>>>>> d0c59d84
+static inline int fill_ethhdr(struct ethhdr *eth, void *data_end, flow_id_v *flow_id, u32 *flags) {
     if ((void *)eth + sizeof(*eth) > data_end) {
         return DISCARD;
     }
@@ -211,19 +171,24 @@
     if (flow_id->eth_protocol == ETH_P_IP) {
         struct iphdr *ip = (void *)eth + sizeof(*eth);
         return fill_iphdr(ip, data_end, flow_id, flags);
-    } else {
+    }
+    // else if (flow_id->eth_protocol == ETH_P_IPV6) {
+    //     struct ipv6hdr *ip6 = (void *)eth + sizeof(*eth);
+    //     return fill_ip6hdr(ip6, data_end, flow_id, flags);
+    // }
+    else {
         return DISCARD;
     }
     return SUBMIT;
 }
 
-static inline void export_flow_id (flow *my_flow_key, flow_id_v4 my_flow_id, u8 direction) {
+static inline void export_flow_id (flow *my_flow_key, flow_id_v my_flow_id, u8 direction) {
     my_flow_key->protocol = my_flow_id.eth_protocol;
     my_flow_key->direction = direction;
     __builtin_memcpy(my_flow_key->data_link.src_mac, my_flow_id.src_mac, ETH_ALEN);
     __builtin_memcpy(my_flow_key->data_link.dst_mac, my_flow_id.dst_mac, ETH_ALEN);
-    my_flow_key->network.v4ip.src_ip = my_flow_id.src_ip;
-    my_flow_key->network.v4ip.dst_ip = my_flow_id.dst_ip;
+    my_flow_key->network.src_ip = my_flow_id.src_ip;
+    my_flow_key->network.dst_ip = my_flow_id.dst_ip;
     my_flow_key->transport.src_port = my_flow_id.src_port;
     my_flow_key->transport.dst_port = my_flow_id.dst_port;
     my_flow_key->transport.protocol = my_flow_id.protocol;
@@ -239,7 +204,7 @@
 
     void *data_end = (void *)(long)skb->data_end;
     void *data = (void *)(long)skb->data;
-    flow_id_v4 my_flow_id;
+    flow_id_v my_flow_id;
     int rc = TC_ACT_OK;
     u32 flags = 0;
 
@@ -325,7 +290,7 @@
 
     void *data_end = (void *)(long)skb->data_end;
     void *data = (void *)(long)skb->data;
-    flow_id_v4 my_flow_id;
+    flow_id_v my_flow_id;
     int rc = TC_ACT_OK;
     u32 flags = 0;
 
